--- conflicted
+++ resolved
@@ -307,12 +307,7 @@
             self._state.update_single_field("mode", mode)
             self._new_msg_event.set()
 
-<<<<<<< HEAD
-
     def send_speed(self, az_speed: float, el_speed: float, force=False) -> None:
-=======
-    def send_speed(self, az_speed: float, el_speed: float) -> None:
->>>>>>> b4d24fec
         """
         Thread-safe method to send speed command in manual mode.
 
